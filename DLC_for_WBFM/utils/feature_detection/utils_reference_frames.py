from DLC_for_WBFM.utils.video_and_data_conversion.import_video_as_array import get_single_volume
from DLC_for_WBFM.utils.feature_detection.utils_features import *
from DLC_for_WBFM.utils.feature_detection.utils_affine import calc_matches_using_affine_propagation
from DLC_for_WBFM.utils.feature_detection.utils_rigid_alignment import align_stack, filter_stack
from DLC_for_WBFM.utils.feature_detection.utils_detection import *
from DLC_for_WBFM.utils.feature_detection.class_reference_frame import *
from DLC_for_WBFM.utils.feature_detection.utils_gaussian_process import calc_matches_using_gaussian_process
import numpy as np
import networkx as nx
import collections
from dataclasses import dataclass
import scipy.ndimage as ndi
from collections import defaultdict


##
## Main convinience constructors
##

def build_reference_frame(dat_raw,
                          num_slices,
                          neuron_feature_radius,
                          preprocessing_settings=PreprocessingSettings(),
                          start_slice=2,
                          metadata={},
                          verbose=0):
    """Main convinience constructor for ReferenceFrame class"""
    dat = perform_preprocessing(dat_raw, preprocessing_settings)

    # Get neurons and features, and a map between them
    neuron_locs, _, _, icp_kps = detect_neurons_using_ICP(dat,
                                                         num_slices=num_slices,
                                                         alpha=1.0,
                                                         min_detections=3,
                                                         start_slice=start_slice,
                                                         verbose=0)
    neuron_locs = np.array([n for n in neuron_locs])
    if len(neuron_locs)==0:
        print("No neurons detected... check data settings")
        raise ValueError
    feature_opt = {'num_features_per_plane':1000, 'start_plane':5}
    kps, kp_3d_locs, features = build_features_1volume(dat, **feature_opt)

    # The map requires some open3d subfunctions
    num_f, pc_f, _ = build_feature_tree(kp_3d_locs, which_slice=None)
    _, _, tree_neurons = build_neuron_tree(neuron_locs, to_mirror=False)
    f2n_map = build_f2n_map(kp_3d_locs,
                           num_f,
                           pc_f,
                           neuron_feature_radius,
                           tree_neurons,
                           verbose=verbose-1)

    # Finally, my summary class
    f = ReferenceFrame(neuron_locs, kps, kp_3d_locs, features, f2n_map,
                       **metadata,
                       preprocessing_settings=preprocessing_settings)
    return f


def perform_preprocessing(dat_raw, preprocessing_settings:PreprocessingSettings):
    """
    Performs all preprocessing as set by the fields of preprocessing_settings

    See PreprocessingSettings for options
    """

    s = preprocessing_settings

    if s.do_filtering:
        dat_raw = filter_stack(dat_raw, s.filter_opt)

    if s.do_rigid_alignment:
        dat_raw = align_stack(dat_raw)

    if s.do_mini_max_projection:
        mini_max_size = s.mini_max_size
        dat_raw = ndi.maximum_filter(dat_raw, size=(mini_max_size,1,1))

    dat_raw = (dat_raw*s.alpha).astype(s.final_dtype)

    return dat_raw


##
## Utilities for combining frames into a reference set
##

def get_node_name(frame_ind, neuron_ind):
    """The graph is indexed by integer, so all neurons must be unique"""
    return frame_ind*10000 + neuron_ind

def unpack_node_name(node_name):
    """Inverse of get_node_name"""
    return divmod(node_name, 10000)


def build_digraph_from_matches(pairwise_matches, pairwise_conf=None,
                              verbose=1):
    DG = nx.DiGraph()
    for frames, all_neurons in pairwise_matches.items():
        if verbose >= 1:
            print("==============================")
            print("Analyzing pair:")
            print(frames)
        if pairwise_conf is not None:
            all_conf = pairwise_conf[frames]
        else:
            all_conf = np.ones_like(np.array(all_neurons)[:,0])
        for neuron_pair, this_conf in zip(all_neurons, all_conf):
            #print(neuron_pair)
            node1 = get_node_name(frames[0], neuron_pair[0])
            node2 = get_node_name(frames[1], neuron_pair[1])
            e = (node1, node2, this_conf)
            DG.add_weighted_edges_from([e])

    return DG


def remove_first_frame(reference_set):
    # Remove first element
    new_frames = reference_set.reference_frames.copy()
    new_frames.pop()

    g2l = reference_set.global2local.copy()
    for key in g2l:
        g2l[key].pop()
    # Offset keys by one
    l2g = {}
    for key,val in reference_set.local2global.items():
        if key[0] == 0:
            continue
        new_key = (key[0]-1,key[1])
        l2g[new_key] = val

    # Offset keys by one (both indices)
    pm, pc, fm = {}, {}, {}
    for key in reference_set.pairwise_matches:
        if key[0]==0 or key[1]==0:
            continue
        new_key = (key[0]-1, key[1]-1)
        pm[new_key] = reference_set.pairwise_matches[key]
        pc[new_key] = reference_set.pairwise_conf[key]
        fm[new_key] = reference_set.feature_matches[key]

    # Build a class to store all the information
    reference_set_minus1 = RegisteredReferenceFrames(
        g2l,
        l2g,
        new_frames,
        pm,
        pc,
        fm,
        None
    )

    return reference_set_minus1

##
## Related helper and visualization functions
##

def get_subgraph_with_strong_weights(DG, min_weight):
    #G = nx.from_numpy_matrix(DG, parallel_edges=False)
    G = DG.copy()
    edge_weights = nx.get_edge_attributes(G,'weight')
    G.remove_edges_from((e for e, w in edge_weights.items() if w < min_weight))
    return G


def calc_connected_components(DG, only_strong_components=True):
    if only_strong_components:
        all_neurons = list(nx.strongly_connected_components(DG))
    else:
        all_neurons = list(nx.weakly_connected_components(DG))
    all_len = [len(c) for c in all_neurons]
    #print(all_len)
    big_comp = np.argmax(all_len)
    print("Largest connected component size: ", max(all_len))
    #print(big_comp)
    big_DG = DG.subgraph(all_neurons[big_comp])

    return big_DG, all_len, all_neurons


def plot_degree_hist(DG):
    degree_sequence = sorted([d for n, d in DG.degree()], reverse=True)  # degree sequence
    degreeCount = collections.Counter(degree_sequence)
    deg, cnt = zip(*degreeCount.items())

    fig, ax = plt.subplots()
    plt.bar(deg, cnt, width=0.80, color="b")


def calc_bipartite_matches(all_candidate_matches, verbose=0):
    """
<<<<<<< HEAD
    Calculates bipartite matches from a list of candidate matches

    Parameters
    ==================
    all_candidate_matches : list of lists
        For example: [[0,1,0.1], [0,2,0.8]]
        Many candidate matches for neurons between two slices
        Assumes that the node in index [1] are local names
            Made to be used with get_node_name() and unpack_node_name()
        The value in index [2] is a weight; no need to be between 0.0 and 1.0


    Returns:
    =================
    all_bp_matches : list of lists
        For example: [[0,1], [1,2]]
        Same format as the input candidate matches, but WITHOUT weight
        But now are unique one-to-one matches

=======
    Calculates the globally optimally matching from an overmatched array with weights
>>>>>>> 3173178a
    """

    G = nx.Graph()
    # Rename the second frame's neurons so the graph is truly bipartite
    for candidate in all_candidate_matches:
        candidate = list(candidate)
        candidate[1] = get_node_name(1, candidate[1])
        # Otherwise the sets are unordered
        G.add_node(candidate[0], bipartite=0)
        G.add_node(candidate[1], bipartite=1)
        if len(candidate)==2:
            candidate.append(1)
        G.add_weighted_edges_from([candidate])
    if verbose >= 2:
        print("Performing bipartite matching")
    tmp_bp_matches = nx.max_weight_matching(G, maxcardinality=True)
    all_bp_matches = []
    for m in tmp_bp_matches:
        m = list(m) # unordered by default
        m.sort()
        m[1] = unpack_node_name(m[1])[1]
        all_bp_matches.append(m)

    return all_bp_matches


##
## For determining the full reference set
##


def is_one_neuron_per_frame(node_names, min_size=None, total_frames=10):
    """
    Checks a connected component (list of nodes) to make sure each frame is only represented once
    """
    if min_size is None:
        min_size = total_frames / 2.0

    # Heuristic check
    sz = len(node_names)
    if sz <= min_size or sz > total_frames:
        return False

    # Actual check
    all_frames = []
    for n in node_names:
        all_frames.append(unpack_node_name(n)[0])

    if len(all_frames) > len(set(all_frames)):
        return False

    return True


def add_all_good_components(G,
                            thresh=0.0,
                            reference_ind=0,
                            total_frames=10):
    """
    Loops through a list of all connected components and adds to a global dict

    Builds two dictionaries:
        Indexed by global neuron index, returning a list of local frame indices
        Indexed by frame index and local neuron index, returning the global ind

    Also removes these found neurons from the original graph, G
    """
    global2local = {}
    local2global = {}
    G_tmp = get_subgraph_with_strong_weights(G, thresh)
    all_components = list(nx.strongly_connected_components(G_tmp))
    for comp in all_components:
        is_good_cluster = is_one_neuron_per_frame(comp, total_frames=total_frames)
        if is_good_cluster:
            all_local_ind = []
            for global_ind in comp:
                frame_ind, local_ind = unpack_node_name(global_ind)
                local2global[(frame_ind, local_ind)] = reference_ind
                all_local_ind.append(local_ind)
            global2local[reference_ind] = all_local_ind
            reference_ind += 1
            G.remove_nodes_from(comp)

    return global2local, local2global, reference_ind, G


def is_ordered_subset(list1, list2):
    n = min(len(list1), len(list2))
    # First element must match
    for i in range(n):
        if list1[i] != list2[i]:
            return False
    return True


def calc_matches_using_feature_voting(frame0, frame1,
                                      feature_matches_dict,
                                      verbose=0,
                                      min_features_needed=2,
                                      DEBUG=False):

    all_neuron_matches = []
    all_confidences = []
    all_candidate_matches = []
    for neuron0_ind, neuron0_loc in enumerate(frame0.iter_neurons()):
        # Get features of this neuron
        this_f0 = frame0.get_features_of_neuron(neuron0_ind)
        if DEBUG:
            print(f"=======Neuron {neuron0_ind}=========")
        # Use matches to translate to the indices of frame1
        this_f1 = []
        for f0 in this_f0:
            i_match = feature_matches_dict.get(f0)
            if i_match is not None:
                this_f1.append(i_match)
        if DEBUG:
            print("Features in volume 1: ", this_f1)
        # Get the corresponding neurons in vol1, and vote
        f2n = frame1.features_to_neurons
        this_n1 = [f2n.get(f1) for f1 in this_f1 if f1 in f2n]
        if DEBUG:
            print("Matching neuron in volume 1: ", this_n1)

        all_neuron_matches, all_confidences, all_candidate_matches = add_neuron_match(
            all_neuron_matches,
            all_confidences,
            neuron0_ind,
            min_features_needed,
            this_n1,
            verbose=verbose-1,
            all_candidate_matches=all_candidate_matches
        )
    return all_neuron_matches, all_confidences, all_candidate_matches


def calc_2frame_matches_using_class(frame0,
                                    frame1,
                                    verbose=1,
                                    use_affine_matching=False,
                                    add_affine_to_candidates=False,
                                    add_gp_to_candidates=False,
                                    DEBUG=False):
    """
    Similar to older function, but this doesn't assume the features are
    already matched

    See also: calc_2frame_matches
    """

    # First, get feature matches
    feature_matches = match_known_features(frame0.all_features,
                                           frame1.all_features,
                                           frame0.keypoints,
                                           frame1.keypoints,
                                           frame0.vol_shape[1:],
                                           frame1.vol_shape[1:],
                                           matches_to_keep=0.5)
    if DEBUG:
        print("All feature matches: ")
        # Draw first 10 matches.
        img1 = frame0.get_data()[15,...]
        img2 = frame1.get_data()[15,...]
        kp1, kp2 = frame0.keypoints, frame1.keypoints
        img3 = cv2.drawMatches(img1,kp1,img2,kp2,feature_matches[:100],None,flags=cv2.DrawMatchesFlags_NOT_DRAW_SINGLE_POINTS)
        #plt.figure(figsize=(25,45))
        #plt.imshow(img3),plt.show()
        #[print(f) for f in feature_matches]
        #return img3

    # Second, get neuron matches
    if not use_affine_matching:
        f = calc_matches_using_feature_voting
        feature_matches_dict = extract_map1to2_from_matches(feature_matches)
        opt = {'feature_matches_dict':feature_matches_dict}
    else:
        f = calc_matches_using_affine_propagation
        opt = {'all_feature_matches':feature_matches}
    all_neuron_matches, all_confidences, all_candidate_matches = f(
                                          frame0, frame1,
                                          **opt)

    if add_affine_to_candidates:
        f = calc_matches_using_affine_propagation
        opt = {'all_feature_matches':feature_matches}
        _, _, new_candidate_matches = f(frame0, frame1, **opt)
        all_candidate_matches.extend(new_candidate_matches)

    if add_gp_to_candidates:
        n0 = frame0.neuron_locs.copy()
        n1 = frame1.neuron_locs.copy()

        # TODO: Increase z distances
        n0[:,0] *= 3
        n1[:,0] *= 3
        # Actually match
        opt = {'this_match':all_neuron_matches, 'this_conf':all_confidences}
        matches, _, _ = calc_matches_using_gaussian_process(n0, n1, **opt)
        all_candidate_matches.extend(matches)

    return all_neuron_matches, all_confidences, feature_matches, all_candidate_matches<|MERGE_RESOLUTION|>--- conflicted
+++ resolved
@@ -194,8 +194,7 @@
 
 def calc_bipartite_matches(all_candidate_matches, verbose=0):
     """
-<<<<<<< HEAD
-    Calculates bipartite matches from a list of candidate matches
+    Calculates the globally optimally matching from an overmatched array with weights
 
     Parameters
     ==================
@@ -213,10 +212,6 @@
         For example: [[0,1], [1,2]]
         Same format as the input candidate matches, but WITHOUT weight
         But now are unique one-to-one matches
-
-=======
-    Calculates the globally optimally matching from an overmatched array with weights
->>>>>>> 3173178a
     """
 
     G = nx.Graph()
