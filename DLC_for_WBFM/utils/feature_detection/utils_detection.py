import pickle

import cv2
import numpy as np
import open3d as o3d
<<<<<<< HEAD
import pickle
=======

from DLC_for_WBFM.utils.feature_detection.utils_tracklets import build_tracklets_from_matches
>>>>>>> 7a910ae8


def detect_blobs(im1_raw):
    """
    Detects neuron-like blobs in a 2d image
    """
    im1 = cv2.GaussianBlur(im1_raw, (5, 5), 0)
    # im1 = cv2.bilateralFilter(im1_raw, 5, 0, 3)

    im1 = cv2.bitwise_not(im1)

    # Setup SimpleBlobDetector parameters.
    params = cv2.SimpleBlobDetector_Params()

    # Change thresholds
    params.minThreshold = 0
    params.maxThreshold = np.max(im1)
    params.thresholdStep = 1

    params.minDistBetweenBlobs = 2

    # Filter by Area.
    params.filterByArea = True
    params.minArea = 5
    params.maxArea = 25

    # Filter by Circularity
    params.filterByCircularity = False
    params.minCircularity = 0.5

    # Filter by Convexity
    params.filterByConvexity = False
    params.minConvexity = 0.2

    # Filter by Inertia
    params.filterByInertia = False
    params.minInertiaRatio = 0.01

    # Create a detector with the parameters
    # detector = cv2.SimpleBlobDetector(params)
    detector = cv2.SimpleBlobDetector_create(params)

    # Detect blobs.
    keypoints = detector.detect(im1)

    return keypoints, im1


def build_point_clouds_for_volume(dat,
                                  num_slices,
                                  alpha,
                                  start_slice=2,
                                  verbose=0):
    """
    Build point clouds for each plane, with points = neurons
    """

    all_keypoints_pcs = []

    f = lambda dat, which_slice: (alpha * dat[which_slice]).astype('uint8')

    for i in range(num_slices):
        if i < start_slice:
            continue
        im1_raw = f(dat, i)
        kp, im1 = detect_blobs(im1_raw)
        # Add to make the format: ZXY
        kp_3d = np.array([np.hstack((i, row.pt)) for row in kp])

        pc = o3d.geometry.PointCloud()
        if len(kp_3d) > 0:
            pc.points = o3d.utility.Vector3dVector(kp_3d)

        all_keypoints_pcs.append(pc)

    return all_keypoints_pcs


def build_correspondence_icp(all_keypoints_pcs,
                             options=None,
                             verbose=0):
    # Build correspondence between each pair of planes

    if options is None:
        options = {'max_correspondence_distance': 4.0}
    all_icp = []

    for i in range(len(all_keypoints_pcs) - 1):
        if verbose >= 1:
            print(f"{i} / {len(all_keypoints_pcs)}")
        this_pc = all_keypoints_pcs[i]
        next_pc = all_keypoints_pcs[i + 1]

        reg = o3d.pipelines.registration.registration_icp(this_pc, next_pc, **options)

        all_icp.append(reg)

    return all_icp


def get_centroids_from_df(clust_df, min_detections=3, verbose=0):
    # Remove clusters that aren't long enough
    f = lambda x: (len(x) > min_detections)
    valid_detections = clust_df['all_ind_local'].apply(f)
    if verbose >= 1:
        num_not_valid = len(np.where(~valid_detections))
        print(f"Removing {num_not_valid} detections of length < {min_detections}")

    f = lambda x: np.mean(x, axis=0)
    centroids = clust_df.loc[valid_detections, 'all_xyz'].apply(f)

    return centroids


##
<<<<<<< HEAD
=======
## Full function
##

def detect_neurons_using_ICP(dat,
                             num_slices,
                             alpha=1.0,
                             min_detections=3,
                             start_slice=2,
                             verbose=0):
    """
    Use blob detection and ICP to find neurons on multiple planes and link
    """

    # Build point clouds for each plane
    # ENHANCE: Remove alpha from this function
    all_keypoints_pcs = build_point_clouds_for_volume(dat,
                                                      num_slices,
                                                      alpha,
                                                      start_slice=start_slice,
                                                      verbose=verbose)
    if verbose >= 1:
        print("Building pairwise correspondence...")
    all_icp = build_correspondence_icp(all_keypoints_pcs,
                                       verbose=verbose - 1)
    if verbose >= 1:
        print("Building clusters...")
    all_neurons = [np.asarray(k.points) for k in all_keypoints_pcs]
    all_matches = [np.asarray(ic.correspondence_set) for ic in all_icp]
    clust_df = build_tracklets_from_matches(all_neurons,
                                            all_matches,
                                            verbose=verbose - 1)

    centroids = get_centroids_from_df(clust_df, min_detections, verbose=verbose - 1)
    if verbose >= 1:
        print("Finished ID'ing neurons")

    return centroids, clust_df, all_icp, all_keypoints_pcs


##
>>>>>>> 7a910ae8
## Alternative: read from pipeline
##

def detect_neurons_from_file(detection_fname: str, which_volume: int, verbose: int = 0) -> list:
    """
    Designed to be used with centroids detected using a different pipeline
    """
    # dat = pd.read_pickle(detection_fname)
    with open(detection_fname, 'rb') as f:
        # Note: dict of dataframes
        neuron_locs = pickle.load(f)[which_volume]['centroids']
    # In current format: flipped x and y
    neuron_locs = np.array([n for n in neuron_locs])
    if len(neuron_locs) > 0:
        neuron_locs = neuron_locs[:, [0, 2, 1]]
    else:
        neuron_locs = []
    return neuron_locs<|MERGE_RESOLUTION|>--- conflicted
+++ resolved
@@ -3,12 +3,8 @@
 import cv2
 import numpy as np
 import open3d as o3d
-<<<<<<< HEAD
-import pickle
-=======
 
 from DLC_for_WBFM.utils.feature_detection.utils_tracklets import build_tracklets_from_matches
->>>>>>> 7a910ae8
 
 
 def detect_blobs(im1_raw):
@@ -124,8 +120,6 @@
 
 
 ##
-<<<<<<< HEAD
-=======
 ## Full function
 ##
 
@@ -166,7 +160,6 @@
 
 
 ##
->>>>>>> 7a910ae8
 ## Alternative: read from pipeline
 ##
 
